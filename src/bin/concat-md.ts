#!/usr/bin/env node
/* eslint-disable no-console, prefer-destructuring */
import meow, { Options as meowOptions } from "meow";
import { resolve } from "path";
import { EOL } from "os";
import fs from "fs";
import concatMd from "../index";

/** @ignore */
const lstat = fs.promises.lstat;

/** @ignore */
interface Result extends meow.Result {
  flags: {
    ignore: string;
<<<<<<< HEAD
    include: string;
=======
    title: string;
>>>>>>> 1fe93345
    toc: boolean;
    tocLevel: string;
    decreaseTitleLevels: boolean;
    startTitleLevelAt: string;
    joinString: string;
    titleKey: string;
    fileNameAsTitle: string;
    dirNameAsTitle: boolean;
    debug: boolean;
    [name: string]: any;
  };
}

/** @ignore */
const FLAGS: meowOptions["flags"] = {
  ignore: { type: "string" },
<<<<<<< HEAD
  include: { type: "string" },
=======
  title: { type: "string" },
>>>>>>> 1fe93345
  toc: { type: "boolean" },
  tocLevel: { type: "string" },
  decreaseTitleLevels: { type: "boolean" },
  startTitleLevelAt: { type: "string" },
  joinString: { type: "string" },
  titleKey: { type: "string" },
  fileNameAsTitle: { type: "boolean" },
  dirNameAsTitle: { type: "boolean" },
  debug: { type: "boolean" },
};

/** @ignore */
const HELP = `
Usage
  $ concat-md [options] <dir>

Options
  --ignore <globs csv>              - Glob patterns to exclude in 'dir'.
<<<<<<< HEAD
  --include <globs csv>             - Glob patterns to look for in 'dir'. Default: "**/*.md"
  --toc                             - Adds table of the contents at the beginning of file. Default: "**/*.md"
=======
  --title <title>                   - Adds title at the beginning of file.
  --toc                             - Adds table of the contents at the beginning of file.
>>>>>>> 1fe93345
  --toc-level                       - Limit TOC entries to headings only up to the specified level. Default: 3
  --decrease-title-levels           - Whether to decrease levels of all titles in markdown file to set them below file and directory title levels.
  --start-title-level-at <level no> - Level to start file and directory levels. Default: 1
  --join-string <string>            - String to be used to join concatenated files. Default: new line
  --title-key <key name>            - Key name to get title in 'FrontMatter' meta data in markdown headers.
  --file-name-as-title              - Whether to use file names as titles.
  --dir-name-as-title               - Whether to use directory names as titles.
  --debug                           - Print stack trace in errors.

Examples
  If files have titles in markdown already:
    $ npx concat-md --toc --decrease-title-levels --dir-name-as-title typedoc-api-docs > README.md

  If files have titles in FrontMatter meta data:
    $ npx concat-md --toc --decrease-title-levels --title-key title --file-name-as-title --dir-name-as-title docs > README.md

  If files don't have titles:
    $ npx concat-md --toc --decrease-title-levels --file-name-as-title --dir-name-as-title docs > README.md
`;

/**
 * Splits CSV string from CLI into array of strings.
 *
 * @param valuesCSV is comma-split values to split.
 * @returns array of string values.
 * @ignore
 */
function splitStrings(valuesCSV: string): string[] {
  return valuesCSV ? valuesCSV.split(/\s*,\s*/) : [];
}

/**
 * Splits CSV string of paths from CLI into array of absolute paths.
 *
 * @param pathsCSV is comma-split values of paths to split.
 * @returns array of absolute paths converted from relative to cwd().
 * @ignore
 */
function splitPaths(pathsCSV: string): string[] {
  return splitStrings(pathsCSV).map(f => resolve(f));
}

/** @ignore */
async function exec(): Promise<void> {
  const cli = meow(HELP, { flags: FLAGS, inferType: true }) as Result;
  const dir = cli.input[0];

  if (!dir || dir.length === 0) {
    console.log(`${HELP}${EOL}Error: Dir is required`);
    return;
  }

  const flags = {
    ...cli.flags,
    ignore: splitPaths(cli.flags.ignore),
    include: splitStrings(cli.flags.include),
  };

  try {
    const path = resolve(dir);
    const stat = await lstat(path);
    const isDirectory = stat.isDirectory();
    const unknownOption = Object.keys(flags).find(key => FLAGS && !FLAGS[key]);
    if (!isDirectory) {
      throw new Error(`${path} is not a directory.`);
    }
    if (unknownOption) {
      throw new Error(`Unknown option '${unknownOption}'`);
    }
    const result = await concatMd(path, flags as any);
    process.stdout.write(result);
  } catch (e) {
    if (flags.debug) {
      throw e;
    } else {
      console.error(e);
      process.exit(1);
    }
  }
}

exec();<|MERGE_RESOLUTION|>--- conflicted
+++ resolved
@@ -13,11 +13,8 @@
 interface Result extends meow.Result {
   flags: {
     ignore: string;
-<<<<<<< HEAD
     include: string;
-=======
     title: string;
->>>>>>> 1fe93345
     toc: boolean;
     tocLevel: string;
     decreaseTitleLevels: boolean;
@@ -34,11 +31,8 @@
 /** @ignore */
 const FLAGS: meowOptions["flags"] = {
   ignore: { type: "string" },
-<<<<<<< HEAD
   include: { type: "string" },
-=======
   title: { type: "string" },
->>>>>>> 1fe93345
   toc: { type: "boolean" },
   tocLevel: { type: "string" },
   decreaseTitleLevels: { type: "boolean" },
@@ -57,13 +51,9 @@
 
 Options
   --ignore <globs csv>              - Glob patterns to exclude in 'dir'.
-<<<<<<< HEAD
   --include <globs csv>             - Glob patterns to look for in 'dir'. Default: "**/*.md"
+  --title <title>                   - Adds title at the beginning of file.
   --toc                             - Adds table of the contents at the beginning of file. Default: "**/*.md"
-=======
-  --title <title>                   - Adds title at the beginning of file.
-  --toc                             - Adds table of the contents at the beginning of file.
->>>>>>> 1fe93345
   --toc-level                       - Limit TOC entries to headings only up to the specified level. Default: 3
   --decrease-title-levels           - Whether to decrease levels of all titles in markdown file to set them below file and directory title levels.
   --start-title-level-at <level no> - Level to start file and directory levels. Default: 1

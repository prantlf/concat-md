--- conflicted
+++ resolved
@@ -54,12 +54,9 @@
 
 Options
   --ignore <globs csv>              - Glob patterns to exclude in 'dir'.
-<<<<<<< HEAD
   --include <globs csv>             - Glob patterns to look for in 'dir'.
                                       Default: "**/*.md"
-=======
   --title <title>                   - Adds title at the beginning of file.
->>>>>>> 1fe93345
   --toc                             - Adds table of the contents at the beginning of file.
   --decrease-title-levels           - Whether to decrease levels of all titles in markdown file to set them below file and directory title levels.
   --start-title-level-at <level no> - Level to start file and directory levels. Default: 1
